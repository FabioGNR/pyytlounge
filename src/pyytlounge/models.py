from dataclasses import dataclass
from enum import Enum
import logging
from typing import TypedDict


_logger = logging.getLogger(__name__)


class State(Enum):
    """Playback state"""

    Stopped = -1
    Buffering = 0  # unsure, happens between videos
    Playing = 1
    Paused = 2
    Starting = 3  # unsure, only seen once
    Advertisement = 1081

    @staticmethod
    def parse(state: str) -> "State":
        """Parse a state value to State enum"""
        try:
            return State(int(state["state"]))
        except ValueError:
            _logger.warning(
                "Unknown state %s %s. Assuming stopped state.", state["state"], state
            )
            return State.Stopped


CURRENT_AUTH_VERSION = 0


class AuthStateData(TypedDict):
    """Auth state in serialized state"""

    version: int
    screenId: str
    loungeIdToken: str
    refreshToken: str
    expiry: int


@dataclass
class AuthState:
    """Stores information used to authenticate with YouTube.
    Can be serialized and deserialized for reuse."""

    version: int
    screen_id: str
    lounge_id_token: str
    refresh_token: str
    expiry: int

    def __init__(self):
        super().__init__()
        self.version = CURRENT_AUTH_VERSION
        self.screen_id = None
        self.lounge_id_token = None
        self.refresh_token = None
        self.expiry = None

    def serialize(self) -> AuthStateData:
        """Serializes the current state into a dictionary."""
        return vars(self)

    def deserialize(self, data: AuthStateData):
        """Deserializes state from a dictionary into this object."""
        if data["version"] == CURRENT_AUTH_VERSION:
            for key in data:
<<<<<<< HEAD
                setattr(self, key, data[key])


class _DeviceInfo(TypedDict):
    brand: str
    model: str
    os: str


class _Device(TypedDict):
    name: str
    type: str
    id: str
    deviceInfo: str  # json string


class _LoungeStatus(TypedDict):
    devices: str  # json string containing list of __Device


class DpadCommand(str, Enum):
    UP = "UP"
    DOWN = "DOWN"
    LEFT = "LEFT"
    RIGHT = "RIGHT"
    ENTER = "ENTER"
    BACK = "BACK"
=======
                setattr(self, key, data[key])
>>>>>>> b1451228
<|MERGE_RESOLUTION|>--- conflicted
+++ resolved
@@ -23,9 +23,7 @@
         try:
             return State(int(state["state"]))
         except ValueError:
-            _logger.warning(
-                "Unknown state %s %s. Assuming stopped state.", state["state"], state
-            )
+            _logger.warning("Unknown state %s %s. Assuming stopped state.", state["state"], state)
             return State.Stopped
 
 
@@ -69,25 +67,7 @@
         """Deserializes state from a dictionary into this object."""
         if data["version"] == CURRENT_AUTH_VERSION:
             for key in data:
-<<<<<<< HEAD
                 setattr(self, key, data[key])
-
-
-class _DeviceInfo(TypedDict):
-    brand: str
-    model: str
-    os: str
-
-
-class _Device(TypedDict):
-    name: str
-    type: str
-    id: str
-    deviceInfo: str  # json string
-
-
-class _LoungeStatus(TypedDict):
-    devices: str  # json string containing list of __Device
 
 
 class DpadCommand(str, Enum):
@@ -96,7 +76,4 @@
     LEFT = "LEFT"
     RIGHT = "RIGHT"
     ENTER = "ENTER"
-    BACK = "BACK"
-=======
-                setattr(self, key, data[key])
->>>>>>> b1451228
+    BACK = "BACK"